--- conflicted
+++ resolved
@@ -26,21 +26,12 @@
     "eslint": "^6.8.0",
     "flow-bin": "^0.123.0",
     "fuzzy": "^0.1.3",
-<<<<<<< HEAD
-    "inquirer": "^6.0.0",
-    "istanbul": "^0.4.5",
-    "lodash": "^4.17.11",
-    "mocha": "^5.0.0",
-    "prettier": "^1.13.7",
-    "sinon": "^4.1.2"
-=======
     "inquirer": "^7.1.0",
     "lodash": "^4.17.15",
     "mocha": "^7.1.2",
     "nyc": "^15.0.1",
     "prettier": "^2.0.5",
     "sinon": "^9.0.2"
->>>>>>> 0feb32ee
   },
   "dependencies": {
     "ansi-escapes": "^4.3.1",
