--- conflicted
+++ resolved
@@ -3,18 +3,11 @@
   "description": "Autocomplete prompt for inquirer",
   "version": "0.4.0",
   "dependencies": {
-<<<<<<< HEAD
     "ansi-escapes": "^1.1.0",
-    "chalk": "^1.1.0",
-    "figures": "^1.3.5",
-    "inquirer": "^0.9.0",
-    "lodash": "^3.10.1",
-=======
     "chalk": "^1.1.3",
     "figures": "^2.0.0",
     "inquirer": "3.0.1",
     "lodash": "^4.17.4",
->>>>>>> 12ad600a
     "util": "^0.10.3"
   },
   "scripts": {
