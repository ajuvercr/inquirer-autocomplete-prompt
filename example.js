--- conflicted
+++ resolved
@@ -78,20 +78,12 @@
   return new Promise(function (resolve) {
     setTimeout(function () {
       var fuzzyResult = fuzzy.filter(input, states);
-<<<<<<< HEAD
-      const results = fuzzyResult.map(function(el) {
+      const results = fuzzyResult.map(function (el) {
         return el.original;
       });
 
       results.push(new inquirer.Separator());
       resolve(results);
-=======
-      resolve(
-        fuzzyResult.map(function (el) {
-          return el.original;
-        })
-      );
->>>>>>> 77bc7994
     }, _.random(30, 500));
   });
 }
