// @flow

/**
 * `autocomplete` type prompt
 */

var ansiEscapes = require('ansi-escapes');
var chalk = require('chalk');
var figures = require('figures');
var Base = require('inquirer/lib/prompts/base');
var Choices = require('inquirer/lib/objects/choices');
var observe = require('inquirer/lib/utils/events');
var utils = require('inquirer/lib/utils/readline');
var Paginator = require('inquirer/lib/utils/paginator');
var runAsync = require('run-async');
var { takeWhile } = require('rxjs/operators');

class AutocompletePrompt extends Base {
  constructor(
    questions /*: Array<any> */,
    rl /*: readline$Interface */,
    answers /*: Array<any> */
  ) {
    super(questions, rl, answers);

    if (!this.opt.source) {
      this.throwParamError('source');
    }

    this.currentChoices = [];

    this.firstRender = true;
    this.selected = 0;

    // Make sure no default is set (so it won't be printed)
    this.opt.default = null;

    this.paginator = new Paginator();
  }

  /**
   * Start the Inquiry session
   * @param  {Function} cb      Callback when prompt is done
   * @return {this}
   */
  _run(cb /*: Function */) /*: this*/ {
    this.done = cb;

    if (this.rl.history instanceof Array) {
      this.rl.history = [];
    }

    var events = observe(this.rl);

    const dontHaveAnswer = () => this.answer === undefined;

    events.line
      .pipe(takeWhile(dontHaveAnswer))
      .forEach(this.onSubmit.bind(this));
    events.keypress
      .pipe(takeWhile(dontHaveAnswer))
      .forEach(this.onKeypress.bind(this));

    // Call once at init
    this.search(undefined);

    return this;
  }

  /**
   * Render the prompt to screen
   * @return {undefined}
   */
  render(error /*: ?string */) {
    // Render question
    var content = this.getQuestion();
    var bottomContent = '';

    if (this.firstRender) {
      var suggestText = this.opt.suggestOnly ? ', tab to autocomplete' : '';
      content += chalk.dim(
        '(Use arrow keys or type to search' + suggestText + ')'
      );
    }
    // Render choices or answer depending on the state
    if (this.status === 'answered') {
      content += chalk.cyan(this.shortAnswer || this.answerName || this.answer);
    } else if (this.searching) {
      content += this.rl.line;
      bottomContent += '  ' + chalk.dim('Searching...');
    } else if (this.nbChoices) {
      var choicesStr = listRender(this.currentChoices, this.selected);
      content += this.rl.line;
      bottomContent += this.paginator.paginate(
        choicesStr,
        this.selected,
        this.opt.pageSize
      );
    } else {
      content += this.rl.line;
      bottomContent += '  ' + chalk.yellow('No results...');
    }

    if (error) {
      bottomContent += '\n' + chalk.red('>> ') + error;
    }

    this.firstRender = false;

    this.screen.render(content, bottomContent);
  }

  /**
   * When user press `enter` key
   */
  onSubmit(line /* : string */) {
    if (typeof this.opt.validate === 'function' && this.opt.suggestOnly) {
      var validationResult = this.opt.validate(line);
      if (validationResult !== true) {
        this.render(
          validationResult || 'Enter something, tab to autocomplete!'
        );
        return;
      }
    }

    var choice = {};
    if (this.nbChoices <= this.selected && !this.opt.suggestOnly) {
      this.rl.write(line);
      this.search(line);
      return;
    }

    if (this.opt.suggestOnly) {
      choice.value = line || this.rl.line;
      this.answer = line || this.rl.line;
      this.answerName = line || this.rl.line;
      this.shortAnswer = line || this.rl.line;
      this.rl.line = '';
    } else if (this.nbChoices) {
      choice = this.currentChoices.getChoice(this.selected);
      this.answer = choice.value;
      this.answerName = choice.name;
      this.shortAnswer = choice.short;
    } else {
      this.rl.write(line);
      this.search(line);
      return;
    }

    runAsync(this.opt.filter, (err, value) => {
      choice.value = value;
      this.answer = value;

      if (this.opt.suggestOnly) {
        this.shortAnswer = value;
      }

      this.status = 'answered';
      // Rerender prompt
      this.render();
      this.screen.done();
      this.done(choice.value);
    })(choice.value);
  }

  search(searchTerm /* : ?string */) {
    var self = this;
    self.selected = 0;

    // Only render searching state after first time
    if (self.searchedOnce) {
      self.searching = true;
      self.currentChoices = new Choices([]);
      self.render(); // Now render current searching state
    } else {
      self.searchedOnce = true;
    }

    self.lastSearchTerm = searchTerm;
    var thisPromise = self.opt.source(self.answers, searchTerm);

    // Store this promise for check in the callback
    self.lastPromise = thisPromise;

    return thisPromise.then(function inner(choices) {
      // If another search is triggered before the current search finishes, don't set results
      if (thisPromise !== self.lastPromise) return;

<<<<<<< HEAD
      self.currentChoices = new Choices(choices);
      self.nbChoices = choices.filter(function(choice) {
        return choice.type !== 'separator';
      }).length;
=======
      choices = new Choices(
        choices.filter(function (choice) {
          return choice.type !== 'separator';
        })
      );

      self.currentChoices = choices;
>>>>>>> 77bc7994
      self.searching = false;
      self.render();
    });
  }

  ensureSelectedInRange() {
    var selectedIndex = Math.min(this.selected, this.nbChoices); // Not above currentChoices length - 1
    this.selected = Math.max(selectedIndex, 0); // Not below 0
  }

  /**
   * When user type
   */

  onKeypress(e /* : {key: { name: string }, value: string} */) {
    var len;
    var keyName = (e.key && e.key.name) || undefined;

    if (keyName === 'tab' && this.opt.suggestOnly) {
      if (this.currentChoices.getChoice(this.selected)) {
        this.rl.write(ansiEscapes.cursorLeft);
        var autoCompleted = this.currentChoices.getChoice(this.selected).value;
        this.rl.write(ansiEscapes.cursorForward(autoCompleted.length));
        this.rl.line = autoCompleted;
        this.render();
      }
    } else if (keyName === 'down') {
      len = this.nbChoices;
      this.selected = this.selected < len - 1 ? this.selected + 1 : 0;
      this.ensureSelectedInRange();
      this.render();
      utils.up(this.rl, 2);
    } else if (keyName === 'up') {
      len = this.nbChoices;
      this.selected = this.selected > 0 ? this.selected - 1 : len - 1;
      this.ensureSelectedInRange();
      this.render();
    } else {
      this.render(); // Render input automatically
      // Only search if input have actually changed, not because of other keypresses
      if (this.lastSearchTerm !== this.rl.line) {
        this.search(this.rl.line); // Trigger new search
      }
    }
  }
}

/**
 * Function for rendering list choices
 * @param  {Number} pointer Position of the pointer
 * @return {String}         Rendered content
 */
function listRender(choices, pointer /*: string */) /*: string */ {
  var output = '';
  var separatorOffset = 0;

  choices.forEach(function (choice, i) {
    if (choice.type === 'separator') {
      separatorOffset++;
      output += '  ' + choice + '\n';
      return;
    }

    var isSelected = i - separatorOffset === pointer;
    var line = (isSelected ? figures.pointer + ' ' : '  ') + choice.name;

    if (isSelected) {
      line = chalk.cyan(line);
    }
    output += line + ' \n';
  });

  return output.replace(/\n$/, '');
}

module.exports = AutocompletePrompt;<|MERGE_RESOLUTION|>--- conflicted
+++ resolved
@@ -187,20 +187,10 @@
       // If another search is triggered before the current search finishes, don't set results
       if (thisPromise !== self.lastPromise) return;
 
-<<<<<<< HEAD
       self.currentChoices = new Choices(choices);
-      self.nbChoices = choices.filter(function(choice) {
+      self.nbChoices = choices.filter(function (choice) {
         return choice.type !== 'separator';
       }).length;
-=======
-      choices = new Choices(
-        choices.filter(function (choice) {
-          return choice.type !== 'separator';
-        })
-      );
-
-      self.currentChoices = choices;
->>>>>>> 77bc7994
       self.searching = false;
       self.render();
     });
