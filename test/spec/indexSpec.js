--- conflicted
+++ resolved
@@ -443,7 +443,6 @@
         });
       });
 
-<<<<<<< HEAD
 
       it('should move selected cursor on ctrl n + p keypress', function() {
         moveDownCtrl();
@@ -457,9 +456,6 @@
       });
 
       it('moves up and down', function() {
-=======
-      it('moves up and down', function () {
->>>>>>> 0feb32ee
         moveDown();
         moveDown();
         moveUp();
